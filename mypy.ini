[mypy]
# Is the project well-typed?
strict = False

# Early opt-in even when strict = False
warn_unused_ignores = True
warn_redundant_casts = True
enable_error_code = ignore-without-code

# Support namespace packages per https://github.com/python/mypy/issues/14057
explicit_package_bases = True

<<<<<<< HEAD
# Disable overload-overlap due to many false-positives
disable_error_code = overload-overlap

# jaraco/jaraco.logging#6
[mypy-jaraco.logging]
ignore_missing_imports = True

# jaraco/jaraco.stream#6
[mypy-jaraco.stream]
ignore_missing_imports = True

# jaraco/jaraco.text#17
[mypy-jaraco.text]
ignore_missing_imports = True

# jaraco/tempora#35
[mypy-tempora]
ignore_missing_imports = True
=======
disable_error_code =
	# Disable due to many false positives
	overload-overlap
>>>>>>> 2beb8b0c
<|MERGE_RESOLUTION|>--- conflicted
+++ resolved
@@ -10,9 +10,9 @@
 # Support namespace packages per https://github.com/python/mypy/issues/14057
 explicit_package_bases = True
 
-<<<<<<< HEAD
-# Disable overload-overlap due to many false-positives
-disable_error_code = overload-overlap
+disable_error_code =
+	# Disable due to many false positives
+	overload-overlap,
 
 # jaraco/jaraco.logging#6
 [mypy-jaraco.logging]
@@ -28,9 +28,4 @@
 
 # jaraco/tempora#35
 [mypy-tempora]
-ignore_missing_imports = True
-=======
-disable_error_code =
-	# Disable due to many false positives
-	overload-overlap
->>>>>>> 2beb8b0c
+ignore_missing_imports = True