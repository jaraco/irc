--- conflicted
+++ resolved
@@ -4,12 +4,8 @@
 
   matrix:
     - PYTHON: "C:\\Python36-x64"
-<<<<<<< HEAD
-    - PYTHON: "C:\\Python37-x64"
-=======
     - PYTHON: "C:\\Python38-x64"
 
->>>>>>> 266a9c11
 install:
   # symlink python from a directory with a space
   - "mklink /d \"C:\\Program Files\\Python\" %PYTHON%"
