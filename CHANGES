--- conflicted
+++ resolved
@@ -1,4 +1,3 @@
-<<<<<<< HEAD
 8.0
 ===
 
@@ -36,13 +35,12 @@
     DelayedCommand.after(3, func)
 
 Readability, maintainability, and usability go up.
-=======
+
 7.1.2
 =====
 
 * Issue #13: TypeError on Python 3 when constructing PeriodicCommand (and thus
   execute_every).
->>>>>>> 93dd0db9
 
 7.1.1
 =====
