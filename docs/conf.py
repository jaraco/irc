from __future__ import annotations


extensions = [
    'sphinx.ext.autodoc',
    'jaraco.packaging.sphinx',
]

master_doc = "index"
html_theme = "furo"

# Link dates and other references in the changelog
extensions += ['rst.linker']
link_files = {
    '../NEWS.rst': dict(
        using=dict(GH='https://github.com'),
        replace=[
            dict(
                pattern=r'(Issue #|\B#)(?P<issue>\d+)',
                url='{package_url}/issues/{issue}',
            ),
            dict(
                pattern=r'(?m:^((?P<scm_version>v?\d+(\.\d+){1,2}))\n[-=]+\n)',
                with_scm='{text}\n{rev[timestamp]:%d %b %Y}\n',
            ),
            dict(
                pattern=r'PEP[- ](?P<pep_number>\d+)',
                url='https://peps.python.org/pep-{pep_number:0>4}/',
            ),
            dict(
                pattern=r"(Sourceforge )(?P<sf_issue>\d+)",
                url="https://sourceforge.net/p/python-irclib/bugs/{sf_issue}/",
            ),
        ],
    )
}

# Be strict about any broken references
nitpicky = True
nitpick_ignore: list[tuple[str, str]] = []

nitpick_ignore = [
    ('py:class', 'irc.client.Base'),  # an inline superclass
    ('py:class', 'jaraco.stream.buffer.DecodingLineBuffer'),  # undocumented
]

# Include Python intersphinx mapping to prevent failures
# jaraco/skeleton#51
extensions += ['sphinx.ext.intersphinx']
intersphinx_mapping = {
    'python': ('https://docs.python.org/3', None),
}

# Preserve authored syntax for defaults
autodoc_preserve_defaults = True

<<<<<<< HEAD

extensions += ['jaraco.tidelift']

extensions += ['sphinx.ext.viewcode']

for dependency in 'jaraco.text tempora jaraco.collections'.split():
    rtd_name = dependency.replace('.', '')
    url = f'https://{rtd_name}.readthedocs.io/en/latest'
    intersphinx_mapping.update({dependency: (url, None)})
=======
# Add support for linking usernames, PyPI projects, Wikipedia pages
github_url = 'https://github.com/'
extlinks = {
    'user': (f'{github_url}%s', '@%s'),
    'pypi': ('https://pypi.org/project/%s', '%s'),
    'wiki': ('https://wikipedia.org/wiki/%s', '%s'),
}
extensions += ['sphinx.ext.extlinks']

# local
>>>>>>> 2beb8b0c
<|MERGE_RESOLUTION|>--- conflicted
+++ resolved
@@ -54,17 +54,6 @@
 # Preserve authored syntax for defaults
 autodoc_preserve_defaults = True
 
-<<<<<<< HEAD
-
-extensions += ['jaraco.tidelift']
-
-extensions += ['sphinx.ext.viewcode']
-
-for dependency in 'jaraco.text tempora jaraco.collections'.split():
-    rtd_name = dependency.replace('.', '')
-    url = f'https://{rtd_name}.readthedocs.io/en/latest'
-    intersphinx_mapping.update({dependency: (url, None)})
-=======
 # Add support for linking usernames, PyPI projects, Wikipedia pages
 github_url = 'https://github.com/'
 extlinks = {
@@ -75,4 +64,12 @@
 extensions += ['sphinx.ext.extlinks']
 
 # local
->>>>>>> 2beb8b0c
+
+extensions += ['jaraco.tidelift']
+
+extensions += ['sphinx.ext.viewcode']
+
+for dependency in 'jaraco.text tempora jaraco.collections'.split():
+    rtd_name = dependency.replace('.', '')
+    url = f'https://{rtd_name}.readthedocs.io/en/latest'
+    intersphinx_mapping.update({dependency: (url, None)})