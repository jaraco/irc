#!/usr/bin/env python3
# -*- coding: utf-8 -*-

extensions = [
<<<<<<< HEAD
    'sphinx.ext.autodoc',
    'sphinx.ext.viewcode',
    'jaraco.packaging.sphinx',
    'rst.linker',
=======
	'sphinx.ext.autodoc',
	'jaraco.packaging.sphinx',
	'rst.linker',
>>>>>>> b4b4c111
]

master_doc = 'index'

link_files = {
	'../CHANGES.rst': dict(
		using=dict(
			GH='https://github.com',
		),
		replace=[
			dict(
				pattern=r'(Issue )?#(?P<issue>\d+)',
				url='{package_url}/issues/{issue}',
			),
			dict(
				pattern=r'^(?m)((?P<scm_version>v?\d+(\.\d+){1,2}))\n[-=]+\n',
				with_scm='{text}\n{rev[timestamp]:%d %b %Y}\n',
			),
			dict(
				pattern=r'PEP[- ](?P<pep_number>\d+)',
				url='https://www.python.org/dev/peps/pep-{pep_number:0>4}/',
			),
		],
	),
}<|MERGE_RESOLUTION|>--- conflicted
+++ resolved
@@ -2,16 +2,10 @@
 # -*- coding: utf-8 -*-
 
 extensions = [
-<<<<<<< HEAD
-    'sphinx.ext.autodoc',
-    'sphinx.ext.viewcode',
-    'jaraco.packaging.sphinx',
-    'rst.linker',
-=======
 	'sphinx.ext.autodoc',
 	'jaraco.packaging.sphinx',
 	'rst.linker',
->>>>>>> b4b4c111
+	'sphinx.ext.viewcode',
 ]
 
 master_doc = 'index'
