#!/usr/bin/env python3
# -*- coding: utf-8 -*-

extensions = [
    "sphinx.ext.autodoc",
    "jaraco.packaging.sphinx",
    "rst.linker",
    "sphinx.ext.viewcode",
]

master_doc = "index"

link_files = {
    '../CHANGES.rst': dict(
        using=dict(GH='https://github.com'),
        replace=[
            dict(
                pattern=r'(Issue #|\B#)(?P<issue>\d+)',
                url='{package_url}/issues/{issue}',
            ),
            dict(
                pattern=r'(?m:^((?P<scm_version>v?\d+(\.\d+){1,2}))\n[-=]+\n)',
                with_scm='{text}\n{rev[timestamp]:%d %b %Y}\n',
            ),
            dict(
                pattern=r'PEP[- ](?P<pep_number>\d+)',
                url='https://www.python.org/dev/peps/pep-{pep_number:0>4}/',
            ),
            dict(
                pattern=r"(Sourceforge )(?P<sf_issue>\d+)",
                url="https://sourceforge.net/p/python-irclib/bugs/{sf_issue}/",
            ),
        ],
    )
}

# Be strict about any broken references:
nitpicky = True

<<<<<<< HEAD
# Custom sidebar templates, maps document names to template names.
html_theme = 'alabaster'
templates_path = ['_templates']
html_sidebars = {'index': ['tidelift-sidebar.html']}
=======
# Include Python intersphinx mapping to prevent failures
# jaraco/skeleton#51
extensions += ['sphinx.ext.intersphinx']
intersphinx_mapping = {
    'python': ('https://docs.python.org/3', None),
}
>>>>>>> 5823e9ca
<|MERGE_RESOLUTION|>--- conflicted
+++ resolved
@@ -37,16 +37,14 @@
 # Be strict about any broken references:
 nitpicky = True
 
-<<<<<<< HEAD
-# Custom sidebar templates, maps document names to template names.
-html_theme = 'alabaster'
-templates_path = ['_templates']
-html_sidebars = {'index': ['tidelift-sidebar.html']}
-=======
 # Include Python intersphinx mapping to prevent failures
 # jaraco/skeleton#51
 extensions += ['sphinx.ext.intersphinx']
 intersphinx_mapping = {
     'python': ('https://docs.python.org/3', None),
 }
->>>>>>> 5823e9ca
+
+# Custom sidebar templates, maps document names to template names.
+html_theme = 'alabaster'
+templates_path = ['_templates']
+html_sidebars = {'index': ['tidelift-sidebar.html']}