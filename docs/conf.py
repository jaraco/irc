<<<<<<< HEAD
#!/usr/bin/env python3
# -*- coding: utf-8 -*-

import setuptools_scm

extensions = [
    'sphinx.ext.autodoc',
    'sphinx.ext.viewcode',
]

# General information about the project.
project = 'irc'
copyright = '2014-2015 Jason R. Coombs'

# The short X.Y version.
version = setuptools_scm.get_version(root='..')
# The full version, including alpha/beta/rc tags.
release = version

master_doc = 'index'
=======
#!/usr/bin/env python3
# -*- coding: utf-8 -*-

import setuptools_scm

extensions = [
    'sphinx.ext.autodoc',
]

# General information about the project.
project = 'irc'
copyright = '2015 Jason R. Coombs'

# The short X.Y version.
version = setuptools_scm.get_version(root='..', relative_to=__file__)
# The full version, including alpha/beta/rc tags.
release = version

master_doc = 'index'
>>>>>>> ef7e1106
<|MERGE_RESOLUTION|>--- conflicted
+++ resolved
@@ -1,4 +1,3 @@
-<<<<<<< HEAD
 #!/usr/bin/env python3
 # -*- coding: utf-8 -*-
 
@@ -6,7 +5,7 @@
 
 extensions = [
     'sphinx.ext.autodoc',
-    'sphinx.ext.viewcode',
+	'sphinx.ext.viewcode',
 ]
 
 # General information about the project.
@@ -14,29 +13,8 @@
 copyright = '2014-2015 Jason R. Coombs'
 
 # The short X.Y version.
-version = setuptools_scm.get_version(root='..')
-# The full version, including alpha/beta/rc tags.
-release = version
-
-master_doc = 'index'
-=======
-#!/usr/bin/env python3
-# -*- coding: utf-8 -*-
-
-import setuptools_scm
-
-extensions = [
-    'sphinx.ext.autodoc',
-]
-
-# General information about the project.
-project = 'irc'
-copyright = '2015 Jason R. Coombs'
-
-# The short X.Y version.
 version = setuptools_scm.get_version(root='..', relative_to=__file__)
 # The full version, including alpha/beta/rc tags.
 release = version
 
-master_doc = 'index'
->>>>>>> ef7e1106
+master_doc = 'index'