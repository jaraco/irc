--- conflicted
+++ resolved
@@ -30,7 +30,6 @@
 description = 'IRC (Internet Relay Chat) protocol library for Python'
 
 setup_params = dict(
-<<<<<<< HEAD
     name=name,
     use_scm_version=True,
     author="Joel Rosdahl",
@@ -47,7 +46,7 @@
     extras_require={
     },
     setup_requires=[
-        'setuptools_scm>=1.9',
+        'setuptools_scm>=1.15.0',
     ] + wheel,
     classifiers=[
         "Development Status :: 5 - Production/Stable",
@@ -60,34 +59,6 @@
     ],
     entry_points={
     },
-=======
-	name=name,
-	use_scm_version=True,
-	author="Jason R. Coombs",
-	author_email="jaraco@jaraco.com",
-	description=description or name,
-	long_description=long_description,
-	url="https://github.com/jaraco/" + name,
-	packages=setuptools.find_packages(),
-	include_package_data=True,
-	namespace_packages=name.split('.')[:-1],
-	install_requires=[
-	],
-	extras_require={
-	},
-	setup_requires=[
-		'setuptools_scm>=1.15.0',
-	] + wheel,
-	classifiers=[
-		"Development Status :: 5 - Production/Stable",
-		"Intended Audience :: Developers",
-		"License :: OSI Approved :: MIT License",
-		"Programming Language :: Python :: 2.7",
-		"Programming Language :: Python :: 3",
-	],
-	entry_points={
-	},
->>>>>>> 200e6a52
 )
 if __name__ == '__main__':
     setuptools.setup(**setup_params)