#!/usr/bin/env python

# Project skeleton maintained at https://github.com/jaraco/skeleton

import io

import setuptools

with io.open('README.rst', encoding='utf-8') as readme:
    long_description = readme.read()

<<<<<<< HEAD
name = 'irc'
description = 'IRC (Internet Relay Chat) protocol library for Python'

params = dict(
    name=name,
    use_scm_version=True,
    author="Joel Rosdahl",
    author_email="joel@rosdahl.net",
    maintainer="Jason R. Coombs",
    maintainer_email="jaraco@jaraco.com",
    description=description or name,
    long_description=long_description,
    url="https://github.com/jaraco/" + name,
    packages=setuptools.find_packages(),
    include_package_data=True,
    namespace_packages=name.split('.')[:-1],
    python_requires='>=2.7,!=3.0.*,!=3.1.*,!=3.2.*',
    install_requires=[
        'six',
        'jaraco.collections',
        'jaraco.text',
        'jaraco.itertools>=1.8',
        'jaraco.logging',
        'jaraco.functools>=1.5',
        'jaraco.stream',
        'pytz',
        'more_itertools',
        'tempora>=1.6',
    ],
    extras_require={
        'testing': [
            'pytest>=2.8',
            'pytest-sugar',
            'backports.unittest_mock',
        ],
        'docs': [
            'sphinx',
            'jaraco.packaging>=3.2',
            'rst.linker>=1.9',
        ],
    },
    setup_requires=[
        'setuptools_scm>=1.15.0',
    ],
    classifiers=[
        "Development Status :: 5 - Production/Stable",
        "Intended Audience :: Developers",
        "License :: OSI Approved :: MIT License",
        "Programming Language :: Python :: 2.7",
        "Programming Language :: Python :: 3",
    ],
    entry_points={
    },
=======
name = 'skeleton'
description = ''
nspkg_technique = 'native'
"""
Does this package use "native" namespace packages or
pkg_resources "managed" namespace packages?
"""

params = dict(
	name=name,
	use_scm_version=True,
	author="Jason R. Coombs",
	author_email="jaraco@jaraco.com",
	description=description or name,
	long_description=long_description,
	url="https://github.com/jaraco/" + name,
	packages=setuptools.find_packages(),
	include_package_data=True,
	namespace_packages=(
		name.split('.')[:-1] if nspkg_technique == 'managed'
		else []
	),
	python_requires='>=2.7',
	install_requires=[
	],
	extras_require={
		'testing': [
			'pytest>=2.8',
			'pytest-sugar',
			'collective.checkdocs',
		],
		'docs': [
			'sphinx',
			'jaraco.packaging>=3.2',
			'rst.linker>=1.9',
		],
	},
	setup_requires=[
		'setuptools_scm>=1.15.0',
	],
	classifiers=[
		"Development Status :: 5 - Production/Stable",
		"Intended Audience :: Developers",
		"License :: OSI Approved :: MIT License",
		"Programming Language :: Python :: 2.7",
		"Programming Language :: Python :: 3",
	],
	entry_points={
	},
>>>>>>> b4b4c111
)
if __name__ == '__main__':
	setuptools.setup(**params)<|MERGE_RESOLUTION|>--- conflicted
+++ resolved
@@ -9,9 +9,13 @@
 with io.open('README.rst', encoding='utf-8') as readme:
     long_description = readme.read()
 
-<<<<<<< HEAD
 name = 'irc'
 description = 'IRC (Internet Relay Chat) protocol library for Python'
+nspkg_technique = 'native'
+"""
+Does this package use "native" namespace packages or
+pkg_resources "managed" namespace packages?
+"""
 
 params = dict(
     name=name,
@@ -25,7 +29,10 @@
     url="https://github.com/jaraco/" + name,
     packages=setuptools.find_packages(),
     include_package_data=True,
-    namespace_packages=name.split('.')[:-1],
+    namespace_packages=(
+        name.split('.')[:-1] if nspkg_technique == 'managed'
+        else []
+    ),
     python_requires='>=2.7,!=3.0.*,!=3.1.*,!=3.2.*',
     install_requires=[
         'six',
@@ -43,6 +50,7 @@
         'testing': [
             'pytest>=2.8',
             'pytest-sugar',
+            'collective.checkdocs',
             'backports.unittest_mock',
         ],
         'docs': [
@@ -63,57 +71,6 @@
     ],
     entry_points={
     },
-=======
-name = 'skeleton'
-description = ''
-nspkg_technique = 'native'
-"""
-Does this package use "native" namespace packages or
-pkg_resources "managed" namespace packages?
-"""
-
-params = dict(
-	name=name,
-	use_scm_version=True,
-	author="Jason R. Coombs",
-	author_email="jaraco@jaraco.com",
-	description=description or name,
-	long_description=long_description,
-	url="https://github.com/jaraco/" + name,
-	packages=setuptools.find_packages(),
-	include_package_data=True,
-	namespace_packages=(
-		name.split('.')[:-1] if nspkg_technique == 'managed'
-		else []
-	),
-	python_requires='>=2.7',
-	install_requires=[
-	],
-	extras_require={
-		'testing': [
-			'pytest>=2.8',
-			'pytest-sugar',
-			'collective.checkdocs',
-		],
-		'docs': [
-			'sphinx',
-			'jaraco.packaging>=3.2',
-			'rst.linker>=1.9',
-		],
-	},
-	setup_requires=[
-		'setuptools_scm>=1.15.0',
-	],
-	classifiers=[
-		"Development Status :: 5 - Production/Stable",
-		"Intended Audience :: Developers",
-		"License :: OSI Approved :: MIT License",
-		"Programming Language :: Python :: 2.7",
-		"Programming Language :: Python :: 3",
-	],
-	entry_points={
-	},
->>>>>>> b4b4c111
 )
 if __name__ == '__main__':
-	setuptools.setup(**params)+    setuptools.setup(**params)