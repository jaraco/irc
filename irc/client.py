--- conflicted
+++ resolved
@@ -631,12 +631,8 @@
                     event = Event(command, NickMask(prefix), target, m)
                     self._handle_event(event)
                     if command == "ctcp" and m[0] == "ACTION":
-<<<<<<< HEAD
-                        event = Event("action", prefix, target, m[1:])
+                        event = Event("action", NickMask(prefix), target, m[1:])
                         self._handle_event(event)
-=======
-                        self._handle_event(Event("action", NickMask(prefix), target, m[1:]))
->>>>>>> 85804bc9
                 else:
                     log.debug("command: %s, source: %s, target: %s, "
                         "arguments: %s", command, prefix, target, [m])
