--- conflicted
+++ resolved
@@ -57,19 +57,15 @@
 	pygments
 
 docs =
-<<<<<<< HEAD
 	# upstream
 	sphinx >= 3.5
 	jaraco.packaging >= 9
 	rst.linker >= 1.9
 	furo
+
+	# tidelift
 	jaraco.tidelift >= 1.4
 
 	# local
 
-[options.entry_points]
-=======
-
-	# tidelift
-	jaraco.tidelift >= 1.4
->>>>>>> a6c6660d
+[options.entry_points]