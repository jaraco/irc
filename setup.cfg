--- conflicted
+++ resolved
@@ -20,11 +20,7 @@
 [options]
 packages = find:
 include_package_data = true
-<<<<<<< HEAD
-python_requires = >=3.4
-=======
 python_requires = >=3.6
->>>>>>> 266a9c11
 install_requires =
 	jaraco.collections
 	jaraco.text
