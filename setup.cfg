[metadata]
name = irc
author = Jason R. Coombs
author_email = jaraco@jaraco.com
description = IRC (Internet Relay Chat) protocol library for Python
long_description = file:README.rst
url = https://github.com/jaraco/irc
classifiers =
	Development Status :: 5 - Production/Stable
	Intended Audience :: Developers
	License :: OSI Approved :: MIT License
	Programming Language :: Python :: 3
	Programming Language :: Python :: 3 :: Only

[options]
include_package_data = true
python_requires = >=3.8
install_requires =
	jaraco.collections
	jaraco.text >= 3.10
	jaraco.logging
	jaraco.functools>=1.20
	jaraco.stream
	pytz
	more_itertools
	tempora>=1.6
	importlib_metadata; python_version < "3.8"

<<<<<<< HEAD
[options.packages.find]
exclude =
	build*
	dist*
	docs*
	scripts*
	tests*

=======
>>>>>>> 68ac292e
[options.extras_require]
testing =
	# upstream
	pytest >= 6
	pytest-checkdocs >= 2.4
	pytest-cov
	pytest-mypy; \
		# workaround for jaraco/skeleton#22
		python_implementation != "PyPy"
	pytest-enabler >= 2.2
	pytest-ruff >= 0.2.1

	# local
	pygments

docs =
	# upstream
	sphinx >= 3.5
	# workaround for sphinx/sphinx-doc#11662
	sphinx < 7.2.5
	jaraco.packaging >= 9.3
	rst.linker >= 1.9
	furo
	sphinx-lint

	# tidelift
	jaraco.tidelift >= 1.4

	# local

	# workaround for sphinx-doc/sphinx#11543
	sphinx < 7.1

[options.entry_points]<|MERGE_RESOLUTION|>--- conflicted
+++ resolved
@@ -26,17 +26,10 @@
 	tempora>=1.6
 	importlib_metadata; python_version < "3.8"
 
-<<<<<<< HEAD
 [options.packages.find]
 exclude =
-	build*
-	dist*
-	docs*
 	scripts*
-	tests*
 
-=======
->>>>>>> 68ac292e
 [options.extras_require]
 testing =
 	# upstream
